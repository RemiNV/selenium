--- conflicted
+++ resolved
@@ -14,7 +14,6 @@
 See the License for the specific language governing permissions and
 limitations under the License.
 */
-
 package org.openqa.selenium;
 
 import static org.hamcrest.MatcherAssert.assertThat;
@@ -23,10 +22,7 @@
 import static org.hamcrest.Matchers.is;
 import static org.hamcrest.Matchers.notNullValue;
 import static org.hamcrest.core.IsNot.not;
-<<<<<<< HEAD
-=======
-import static org.openqa.selenium.Ignore.Driver.CHROME;
->>>>>>> 2356c932
+import static org.openqa.selenium.Ignore.Driver.CHROME_NON_WINDOWS;
 import static org.openqa.selenium.Ignore.Driver.IE;
 import org.openqa.selenium.environment.GlobalTestEnvironment;
 import org.openqa.selenium.environment.webserver.AppServer;
@@ -38,6 +34,8 @@
 import java.util.Set;
 
 public class CookieImplementationTest extends AbstractDriverTestCase {
+  public void pass() {}
+    @Ignore(value = CHROME_NON_WINDOWS, reason = "Non-windows Chrome can't delete cookies, see crbug 14734")
     public void testAddCookiesWithDifferentPaths() {
         driver.get(simpleTestPage);
         driver.manage().deleteAllCookies();
@@ -61,6 +59,7 @@
         assertThat(cookies.contains(cookie2), is(true));
     }
 
+    @Ignore(value = CHROME_NON_WINDOWS, reason = "Non-windows Chrome can't delete cookies, see crbug 14734")
     public void testGetAllCookies() {
         driver.get(simpleTestPage);
         driver.manage().deleteAllCookies();
@@ -78,7 +77,7 @@
         assertThat(cookies.contains(cookie2), is(true));
     }
 
-    @Ignore(IE)
+    @Ignore({IE, CHROME_NON_WINDOWS})
     public void testCookieIntegrity() {
         String url = GlobalTestEnvironment.get().getAppServer().whereElseIs("animals");
 
@@ -111,6 +110,7 @@
         assertThat(retrievedCookie.isSecure(), equalTo(cookie1.isSecure()));
     }
 
+    @Ignore(value = CHROME_NON_WINDOWS, reason = "Non-windows Chrome can't delete cookies, see crbug 14734")
     public void testDeleteAllCookies() {
         driver.get(simpleTestPage);
         Cookie cookie1 = new Cookie("fish", "cod");
@@ -129,10 +129,7 @@
         assertThat(cookies.contains(cookie2), is(false));
     }
 
-<<<<<<< HEAD
-=======
-    @Ignore(value = CHROME, reason = "Chrome on Linux/Mac doesn't expire cookies")
->>>>>>> 2356c932
+    @Ignore(value = CHROME_NON_WINDOWS, reason = "Non-windows Chrome can't delete cookies, see crbug 14734")
     public void testDeleteCookie() {
         driver.get(simpleTestPage);
         Cookie cookie1 = new Cookie("fish", "cod");
@@ -148,6 +145,7 @@
         assertThat(cookies, hasItem(cookie2));
     }
 
+    @Ignore(value = CHROME_NON_WINDOWS, reason = "Non-windows Chrome can't delete cookies, see crbug 14734")
     public void testDeleteCookieWithName() {
         driver.get(simpleTestPage);
         driver.manage().deleteAllCookies();
@@ -174,6 +172,7 @@
         assertThat(cookies, hasItem(cookie3));
     }
 
+    @Ignore(value = CHROME_NON_WINDOWS, reason = "Non-windows Chrome can't delete cookies, see crbug 14734")
     public void testShouldNotDeleteCookiesWithASimilarName() {
         driver.get(simpleTestPage);
         driver.manage().deleteAllCookies();
@@ -192,6 +191,7 @@
         assertThat(cookies, hasItem(cookie2));
     }
 
+    @Ignore(value = CHROME_NON_WINDOWS, reason = "Non-windows Chrome can't delete cookies, see crbug 14734")
   public void testGetCookieDoesNotRetriveBeyondCurrentDomain() {
     driver.get(simpleTestPage);
     driver.manage().deleteAllCookies();
@@ -213,7 +213,7 @@
     assertThat(cookies, not(hasItem(cookie1)));
   }
 
-  @Ignore(IE)
+  @Ignore({IE, CHROME_NON_WINDOWS})
   public void testShouldBeAbleToSetDomainToTheCurrentDomain() throws Exception {
     driver.get(simpleTestPage);
     driver.manage().deleteAllCookies();
@@ -230,7 +230,7 @@
     assertThat(cookies, hasItem(cookie1));
   }
 
-  @Ignore(IE)
+  @Ignore({IE, CHROME_NON_WINDOWS})
   public void testShouldNotBeAbleToSetDomainToSomethingThatIsNotTheCurrentDomain() {
     driver.get(simpleTestPage);
     driver.manage().deleteAllCookies();
